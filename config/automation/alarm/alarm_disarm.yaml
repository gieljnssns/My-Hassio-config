alias: "Alarm disarm"
id: 94a4b642-8571-4080-8c7d-fed9b86375c1
trigger:
  - platform: state
    entity_id: device_tracker.giel_not_so_binary
    to: "Juist Aangekomen"
  - platform: state
    entity_id: device_tracker.martine_not_so_binary
    to: "Juist Aangekomen"
<<<<<<< HEAD
=======
  - platform: state
    entity_id: device_tracker.fien_not_so_binary
    to: "Juist Aangekomen"
  - platform: state
    entity_id: device_tracker.noor_not_so_binary
    to: "Juist Aangekomen"
  # - platform: state
  #   entity_id: media_player.mass_keuken
  #   to: playing
>>>>>>> 45334068
  - platform: state
    entity_id: media_player.mass_keuken
    to: playing
  # - platform: state
  #   entity_id: media_player.keuken
  #   to: playing
  - platform: state
    entity_id: switch.koffiezet
    from: "off"
    to: "on"
condition:
  condition: and
  conditions:
    - condition: or
      conditions:
        - condition: state
          entity_id: device_tracker.giel_not_so_binary
          state: "Thuis"
        - condition: state
          entity_id: device_tracker.martine_not_so_binary
          state: "Thuis"
        - condition: state
          entity_id: device_tracker.giel_not_so_binary
          state: "Juist Aangekomen"
        - condition: state
          entity_id: device_tracker.martine_not_so_binary
          state: "Juist Aangekomen"
        - condition: state
          entity_id: device_tracker.fien_not_so_binary
          state: "Thuis"
        - condition: state
          entity_id: device_tracker.noor_not_so_binary
          state: "Thuis"
        - condition: state
          entity_id: device_tracker.fien_not_so_binary
          state: "Juist Aangekomen"
        - condition: state
          entity_id: device_tracker.noor_not_so_binary
          state: "Juist Aangekomen"
action:
  - service: alarm_control_panel.alarm_disarm
    entity_id: alarm_control_panel.ha_alarm
    data:
      code: !secret alarm_code
  # - service: hassio.addon_stop
  #   data:
  #     addon: ccab4aaf_frigate<|MERGE_RESOLUTION|>--- conflicted
+++ resolved
@@ -7,8 +7,6 @@
   - platform: state
     entity_id: device_tracker.martine_not_so_binary
     to: "Juist Aangekomen"
-<<<<<<< HEAD
-=======
   - platform: state
     entity_id: device_tracker.fien_not_so_binary
     to: "Juist Aangekomen"
@@ -18,7 +16,6 @@
   # - platform: state
   #   entity_id: media_player.mass_keuken
   #   to: playing
->>>>>>> 45334068
   - platform: state
     entity_id: media_player.mass_keuken
     to: playing
