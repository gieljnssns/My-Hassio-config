- platform: min_max
  name: Temperatuur Living
  unique_id: bae5d8d9-2337-4faf-a0d6-b9b4d4f9ae1c
  type: mean
  entity_ids:
    - sensor.living_temperatuur
    - sensor.temp_living

- platform: min_max
  name: Luchtvochtigheid Living
  unique_id: bf162b86-296f-48f3-83ea-30cac0c41f99
  type: mean
  entity_ids:
    - sensor.luchtvochtigheid_zero_living
    - sensor.luchtvochtigheid_pi3_living

- platform: min_max
  name: Gemiddelde temp Beneden
  unique_id: bf289de0-2140-415f-84dd-eeec85dbfca1
  type: mean
  entity_ids:
    - sensor.temperatuur_keuken
    - sensor.temperatuur_living

- platform: min_max
  name: Gemiddelde temp Boven
  unique_id: b33059e3-e63f-474a-94c5-3943e893b4f1
  type: mean
  entity_ids:
    - sensor.temperatuur_badkamer
    - sensor.slaapkamer_fien_temperatuur
    - sensor.slaapkamer_noor_temperatuur
    - sensor.temperatuur_slaapkamer

- platform: min_max
  name: Gemiddelde temp Binnen
  unique_id: 25a45029-447f-4033-b92b-0fa435f71171
  type: mean
  entity_ids:
    - sensor.gemiddelde_temp_boven
<<<<<<< HEAD
    - sensor.gemiddelde_temp_beneden
=======
    - sensor.gemiddelde_temp_beneden
# - platform: min_max
#   name: "gPhone BT thuis"
#   unique_id: 3d78e5a3-b23d-4e30-bf83-ae17c69247bb
#   type: max
#   entity_ids:
#     - sensor.gphone_garage
#     - sensor.gphone_tvpi
#     - sensor.gphone_poortpi
#     - sensor.gphone_slaapkamer
#     - sensor.gphone_brewpi

# - platform: min_max
#   name: "mPhone BT thuis"
#   unique_id: 3b8c2f5b-9c3b-4049-8037-5b464c222cd3
#   type: max
#   entity_ids:
#     - sensor.mphone_garage
#     - sensor.mphone_tvpi
#     - sensor.mphone_poortpi
#     - sensor.mphone_slaapkamer
#     - sensor.mphone_brewpi

# - platform: min_max
#   name: "nPhone BT thuis"
#   unique_id: bc3a2bb0-ad80-4640-8c01-bfeeaf1243a6
#   type: max
#   entity_ids:
#     - sensor.nphone_garage
#     - sensor.nphone_tvpi
#     - sensor.nphone_poortpi
#     - sensor.nphone_slaapkamer
#     - sensor.nphone_brewpi

# - platform: min_max
#   name: "fPhone BT thuis"
#   unique_id: 257d273d-5e46-4a76-8401-729b4b009980
#   type: max
#   entity_ids:
#     - sensor.fphone_garage
#     - sensor.fphone_tvpi
#     - sensor.fphone_poortpi
#     - sensor.fphone_slaapkamer
#     - sensor.fphone_brewpi

# - platform: min_max
#   name: "Bompa BT aanwezig"
#   unique_id: 07ad5ddd-5503-4168-9ed9-505df7778e65
#   type: max
#   entity_ids:
#     - sensor.bompa_garage
#     - sensor.bompa_tvpi
#     - sensor.bompa_poortpi
#     - sensor.bompa_slaapkamer
#     - sensor.bompa_brewpi

# - platform: min_max
#   name: "Oma BT aanwezig"
#   unique_id: b3c3cee1-ec84-4f5e-892d-56cac79b877e
#   type: max
#   entity_ids:
#     - sensor.oma_garage
#     - sensor.oma_tvpi
#     - sensor.oma_poortpi
#     - sensor.oma_slaapkamer
#     - sensor.oma_brewpi
>>>>>>> 4b6478cc
<|MERGE_RESOLUTION|>--- conflicted
+++ resolved
@@ -38,9 +38,6 @@
   type: mean
   entity_ids:
     - sensor.gemiddelde_temp_boven
-<<<<<<< HEAD
-    - sensor.gemiddelde_temp_beneden
-=======
     - sensor.gemiddelde_temp_beneden
 # - platform: min_max
 #   name: "gPhone BT thuis"
@@ -51,60 +48,4 @@
 #     - sensor.gphone_tvpi
 #     - sensor.gphone_poortpi
 #     - sensor.gphone_slaapkamer
-#     - sensor.gphone_brewpi
-
-# - platform: min_max
-#   name: "mPhone BT thuis"
-#   unique_id: 3b8c2f5b-9c3b-4049-8037-5b464c222cd3
-#   type: max
-#   entity_ids:
-#     - sensor.mphone_garage
-#     - sensor.mphone_tvpi
-#     - sensor.mphone_poortpi
-#     - sensor.mphone_slaapkamer
-#     - sensor.mphone_brewpi
-
-# - platform: min_max
-#   name: "nPhone BT thuis"
-#   unique_id: bc3a2bb0-ad80-4640-8c01-bfeeaf1243a6
-#   type: max
-#   entity_ids:
-#     - sensor.nphone_garage
-#     - sensor.nphone_tvpi
-#     - sensor.nphone_poortpi
-#     - sensor.nphone_slaapkamer
-#     - sensor.nphone_brewpi
-
-# - platform: min_max
-#   name: "fPhone BT thuis"
-#   unique_id: 257d273d-5e46-4a76-8401-729b4b009980
-#   type: max
-#   entity_ids:
-#     - sensor.fphone_garage
-#     - sensor.fphone_tvpi
-#     - sensor.fphone_poortpi
-#     - sensor.fphone_slaapkamer
-#     - sensor.fphone_brewpi
-
-# - platform: min_max
-#   name: "Bompa BT aanwezig"
-#   unique_id: 07ad5ddd-5503-4168-9ed9-505df7778e65
-#   type: max
-#   entity_ids:
-#     - sensor.bompa_garage
-#     - sensor.bompa_tvpi
-#     - sensor.bompa_poortpi
-#     - sensor.bompa_slaapkamer
-#     - sensor.bompa_brewpi
-
-# - platform: min_max
-#   name: "Oma BT aanwezig"
-#   unique_id: b3c3cee1-ec84-4f5e-892d-56cac79b877e
-#   type: max
-#   entity_ids:
-#     - sensor.oma_garage
-#     - sensor.oma_tvpi
-#     - sensor.oma_poortpi
-#     - sensor.oma_slaapkamer
-#     - sensor.oma_brewpi
->>>>>>> 4b6478cc
+#     - sensor.gphone_brewpi