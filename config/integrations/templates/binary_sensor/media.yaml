- binary_sensor:
    - name: "Living grouped not master"
      unique_id: 947a4957-1cbf-43be-9fb9-07e996614dbb
      state: >
<<<<<<< HEAD
        {% set players = [ state_attr('media_player.mass_badkamer', 'mass_player_id'),
                  state_attr('media_player.mass_keuken', 'mass_player_id'),
                  state_attr('media_player.mass_2c', 'mass_player_id'),
                  state_attr('media_player.mass_slaapkamer_fien', 'mass_player_id'),
                  state_attr('media_player.mass_slaapkamer_noor', 'mass_player_id'),
                  state_attr('media_player.mass_move', 'mass_player_id')] %}
        {{ state_attr('media_player.mass_living_2', 'active_queue') | string is in players }}
=======
        {{ state_attr('media_player.mass_living_2', 'active_queue') | string != 
           state_attr('media_player.mass_living_2', 'mass_player_id') | string }}
>>>>>>> 4b6478cc

    - name: Living 2 not playing
      unique_id: bdab5606-5315-4fa7-b5e2-3432763f5116
      state: >
        {{ states('media_player.mass_living_2') != 'playing' or
          states('media_player.living_2') != 'playing' }}

    - name: "Keuken grouped not master"
      unique_id: 3eba5ed0-61a1-4682-bc9e-8ddabf895198
      state: >
<<<<<<< HEAD
        {% set players = [ state_attr('media_player.mass_badkamer', 'mass_player_id'),
                  state_attr('media_player.mass_2c', 'mass_player_id'),
                  state_attr('media_player.mass_living_2', 'mass_player_id'),
                  state_attr('media_player.mass_slaapkamer_fien', 'mass_player_id'),
                  state_attr('media_player.mass_slaapkamer_noor', 'mass_player_id'),
                  state_attr('media_player.mass_move', 'mass_player_id')] %}
        {{ state_attr('media_player.mass_keuken', 'active_queue') | string is in players }}
=======
        {{ state_attr('media_player.mass_keuken', 'active_queue') | string != 
           state_attr('media_player.mass_keuken', 'mass_player_id') | string }}
>>>>>>> 4b6478cc

    - name: Keuken not playing
      unique_id: 073660a3-1e9a-40cf-b0f9-4fae6aa566d9
      state: >
        {{ states('media_player.mass_keuken') != 'playing' or
          states('media_player.keuken') != 'playing' }}

    - name: "Badkamer grouped not master"
      unique_id: 5fc66a63-1faf-47c6-baa7-f1c9031c3415
      state: >
<<<<<<< HEAD
        {% set players = [ state_attr('media_player.mass_keuken', 'mass_player_id'),
                  state_attr('media_player.mass_2c', 'mass_player_id'),
                  state_attr('media_player.mass_living_2', 'mass_player_id'),
                  state_attr('media_player.mass_slaapkamer_fien', 'mass_player_id'),
                  state_attr('media_player.mass_slaapkamer_noor', 'mass_player_id'),
                  state_attr('media_player.mass_move', 'mass_player_id')] %}
        {{ state_attr('media_player.mass_badkamer', 'active_queue') | string is in players }}
=======
        {{ state_attr('media_player.mass_badkamer', 'active_queue') | string != 
           state_attr('media_player.mass_badkamer', 'mass_player_id') | string }}
>>>>>>> 4b6478cc

    - name: Badkamer not playing
      unique_id: 494b0d57-a8f3-494b-9b61-470cbcd2605f
      state: >
        {{ states('media_player.mass_badkamer') != 'playing' or
          states('media_player.badkamer') != 'playing' }}

    - name: "2C grouped not master"
      unique_id: 4f1e29e5-c949-48e1-bc69-0554fb1e2091
      state: >
<<<<<<< HEAD
        {% set players = [ state_attr('media_player.mass_badkamer', 'mass_player_id'),
                  state_attr('media_player.mass_keuken', 'mass_player_id'),
                  state_attr('media_player.mass_living_2', 'mass_player_id'),
                  state_attr('media_player.mass_slaapkamer_fien', 'mass_player_id'),
                  state_attr('media_player.mass_slaapkamer_noor', 'mass_player_id'),
                  state_attr('media_player.mass_move', 'mass_player_id')] %}
        {{ state_attr('media_player.mass_2c', 'active_queue') | string is in players }}

=======
        {{ state_attr('media_player.mass_2c', 'active_queue') | string != 
           state_attr('media_player.mass_2c', 'mass_player_id') | string }}
>>>>>>> 4b6478cc
    - name: 2c not playing
      unique_id: 7d41c0cd-bd85-4830-be17-ce2d2e294abc
      state: >
        {{ states('media_player.mass_2c') != 'playing' or
          states('media_player.2c') != 'playing' }}

    - name: "Move grouped not master"
      unique_id: 437ef410-0390-4ae6-97d6-06663733fa29
      state: >
<<<<<<< HEAD
        {% set players = [ state_attr('media_player.mass_badkamer', 'mass_player_id'),
                  state_attr('media_player.mass_keuken', 'mass_player_id'),
                  state_attr('media_player.mass_2c', 'mass_player_id'),
                  state_attr('media_player.mass_living_2', 'mass_player_id'),
                  state_attr('media_player.mass_slaapkamer_fien', 'mass_player_id'),
                  state_attr('media_player.mass_slaapkamer_noor', 'mass_player_id')] %}
        {{ state_attr('media_player.mass_move', 'active_queue') | string is in players }}
=======
        {{ state_attr('media_player.mass_move', 'active_queue') | string != 
           state_attr('media_player.mass_move', 'mass_player_id') | string }}
>>>>>>> 4b6478cc

    - name: Move not playing
      unique_id: 1480d1a8-4800-4f39-af26-6baeb1202b53
      state: >
        {{ states('media_player.mass_move') != 'playing' or
          states('media_player.mass_move') != 'playing' }}

    - name: "Noor grouped not master"
      unique_id: 8cceebf2-4538-42a4-9846-0fede7f6a6a0
      state: >
        {% set players = [ state_attr('media_player.mass_badkamer', 'mass_player_id'),
                  state_attr('media_player.mass_keuken', 'mass_player_id'),
                  state_attr('media_player.mass_2c', 'mass_player_id'),
                  state_attr('media_player.mass_living_2', 'mass_player_id'),
                  state_attr('media_player.mass_slaapkamer_fien', 'mass_player_id'),
                  state_attr('media_player.mass_move', 'mass_player_id')] %}
        {{ state_attr('media_player.mass_slaapkamer_noor', 'active_queue') | string is in players }}

    - name: Noor not playing
      unique_id: 7b4aea22-9fc7-4262-b41e-f8415e2c2b09
      state: >
        {{ states('media_player.mass_slaapkamer_noor') != 'playing' }}

    - name: "Fien grouped not master"
      unique_id: 9ee08b78-1026-458a-9f09-bb296092816d
      state: >
        {% set players = [ state_attr('media_player.mass_badkamer', 'mass_player_id'),
                  state_attr('media_player.mass_keuken', 'mass_player_id'),
                  state_attr('media_player.mass_2c', 'mass_player_id'),
                  state_attr('media_player.mass_living_2', 'mass_player_id'),
                  state_attr('media_player.mass_slaapkamer_noor', 'mass_player_id'),
                  state_attr('media_player.mass_move', 'mass_player_id')] %}
        {{ state_attr('media_player.mass_slaapkamer_fien', 'active_queue') | string is in players }}

    - name: Fien not playing
      unique_id: c8163868-c516-4932-a806-5fcc94afb03a
      state: >
        {{ states('media_player.mass_slaapkamer_fien') != 'playing' }}

    - name: Synology on
      unique_id: ceb10c23-4f26-45d1-86e0-6922eeb583ac
      state: >
        {{ states('switch.synology') == 'on' }}<|MERGE_RESOLUTION|>--- conflicted
+++ resolved
@@ -2,7 +2,6 @@
     - name: "Living grouped not master"
       unique_id: 947a4957-1cbf-43be-9fb9-07e996614dbb
       state: >
-<<<<<<< HEAD
         {% set players = [ state_attr('media_player.mass_badkamer', 'mass_player_id'),
                   state_attr('media_player.mass_keuken', 'mass_player_id'),
                   state_attr('media_player.mass_2c', 'mass_player_id'),
@@ -10,10 +9,6 @@
                   state_attr('media_player.mass_slaapkamer_noor', 'mass_player_id'),
                   state_attr('media_player.mass_move', 'mass_player_id')] %}
         {{ state_attr('media_player.mass_living_2', 'active_queue') | string is in players }}
-=======
-        {{ state_attr('media_player.mass_living_2', 'active_queue') | string != 
-           state_attr('media_player.mass_living_2', 'mass_player_id') | string }}
->>>>>>> 4b6478cc
 
     - name: Living 2 not playing
       unique_id: bdab5606-5315-4fa7-b5e2-3432763f5116
@@ -24,7 +19,6 @@
     - name: "Keuken grouped not master"
       unique_id: 3eba5ed0-61a1-4682-bc9e-8ddabf895198
       state: >
-<<<<<<< HEAD
         {% set players = [ state_attr('media_player.mass_badkamer', 'mass_player_id'),
                   state_attr('media_player.mass_2c', 'mass_player_id'),
                   state_attr('media_player.mass_living_2', 'mass_player_id'),
@@ -32,10 +26,6 @@
                   state_attr('media_player.mass_slaapkamer_noor', 'mass_player_id'),
                   state_attr('media_player.mass_move', 'mass_player_id')] %}
         {{ state_attr('media_player.mass_keuken', 'active_queue') | string is in players }}
-=======
-        {{ state_attr('media_player.mass_keuken', 'active_queue') | string != 
-           state_attr('media_player.mass_keuken', 'mass_player_id') | string }}
->>>>>>> 4b6478cc
 
     - name: Keuken not playing
       unique_id: 073660a3-1e9a-40cf-b0f9-4fae6aa566d9
@@ -46,7 +36,6 @@
     - name: "Badkamer grouped not master"
       unique_id: 5fc66a63-1faf-47c6-baa7-f1c9031c3415
       state: >
-<<<<<<< HEAD
         {% set players = [ state_attr('media_player.mass_keuken', 'mass_player_id'),
                   state_attr('media_player.mass_2c', 'mass_player_id'),
                   state_attr('media_player.mass_living_2', 'mass_player_id'),
@@ -54,10 +43,6 @@
                   state_attr('media_player.mass_slaapkamer_noor', 'mass_player_id'),
                   state_attr('media_player.mass_move', 'mass_player_id')] %}
         {{ state_attr('media_player.mass_badkamer', 'active_queue') | string is in players }}
-=======
-        {{ state_attr('media_player.mass_badkamer', 'active_queue') | string != 
-           state_attr('media_player.mass_badkamer', 'mass_player_id') | string }}
->>>>>>> 4b6478cc
 
     - name: Badkamer not playing
       unique_id: 494b0d57-a8f3-494b-9b61-470cbcd2605f
@@ -68,7 +53,6 @@
     - name: "2C grouped not master"
       unique_id: 4f1e29e5-c949-48e1-bc69-0554fb1e2091
       state: >
-<<<<<<< HEAD
         {% set players = [ state_attr('media_player.mass_badkamer', 'mass_player_id'),
                   state_attr('media_player.mass_keuken', 'mass_player_id'),
                   state_attr('media_player.mass_living_2', 'mass_player_id'),
@@ -77,10 +61,6 @@
                   state_attr('media_player.mass_move', 'mass_player_id')] %}
         {{ state_attr('media_player.mass_2c', 'active_queue') | string is in players }}
 
-=======
-        {{ state_attr('media_player.mass_2c', 'active_queue') | string != 
-           state_attr('media_player.mass_2c', 'mass_player_id') | string }}
->>>>>>> 4b6478cc
     - name: 2c not playing
       unique_id: 7d41c0cd-bd85-4830-be17-ce2d2e294abc
       state: >
@@ -90,7 +70,6 @@
     - name: "Move grouped not master"
       unique_id: 437ef410-0390-4ae6-97d6-06663733fa29
       state: >
-<<<<<<< HEAD
         {% set players = [ state_attr('media_player.mass_badkamer', 'mass_player_id'),
                   state_attr('media_player.mass_keuken', 'mass_player_id'),
                   state_attr('media_player.mass_2c', 'mass_player_id'),
@@ -98,10 +77,6 @@
                   state_attr('media_player.mass_slaapkamer_fien', 'mass_player_id'),
                   state_attr('media_player.mass_slaapkamer_noor', 'mass_player_id')] %}
         {{ state_attr('media_player.mass_move', 'active_queue') | string is in players }}
-=======
-        {{ state_attr('media_player.mass_move', 'active_queue') | string != 
-           state_attr('media_player.mass_move', 'mass_player_id') | string }}
->>>>>>> 4b6478cc
 
     - name: Move not playing
       unique_id: 1480d1a8-4800-4f39-af26-6baeb1202b53
