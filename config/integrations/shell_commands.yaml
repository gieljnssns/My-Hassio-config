mount_nas: sudo mount 192.168.79.30:/volume1/video /usr/share/hassio/share/nasvideo
publish_data: "curl -i -H 'Content-Type:application/json' -X POST -d '{}' http://localhost:5001/action/publish-data"
# publish_data_2: "curl -i -H 'Content-Type:application/json' -X POST -d '{}' http://localhost:5001/action/publish-data"

# publish_data: >-
#   curl -i -H 'Content-Type:application/json' -X POST -d '{
#     "custom_deferrable_forecast_id": [
#       {"entity_id": "sensor.emhass_wasmachien","unit_of_measurement": "W", "friendly_name": "Emhass wasmachien"},
#       {"entity_id": "sensor.emhass_droogkast","unit_of_measurement": "W", "friendly_name": "Emhass droogkast"},
#       {"entity_id": "sensor.emhass_afwasmachien","unit_of_measurement": "W", "friendly_name": "Emhass afwasmachien"},
#       {"entity_id": "sensor.emhass_warmtepompboiler","unit_of_measurement": "W", "friendly_name": "Emhass warmtepompboiler"}]
#   }' http://localhost:5001/action/publish-data

# publish_data: >-
#   curl -i -H 'Content-Type:application/json' -X POST -d '{
#   }' http://localhost:5001/action/publish-data

dayahead_optim: >-
  curl -i -H 'Content-Type:application/json' -X POST -d '{
    "set_def_constant":[true, true, true, true, true], 
    "pv_power_forecast":{{  state_attr("sensor.pv_power_forecast", "list") }}
    }' http://localhost:5001/action/dayahead-optim

naive_mpc_optim: >-
  curl -i -H 'Content-Type: application/json' -X POST -d '{
    "def_total_hours":[
      {{  states('sensor.wasmachien_uren')  }},
      {{  states('sensor.droogkast_uren')  }},
      {{  states('sensor.afwasmachien_uren')  }},
      {{  states('sensor.warmtepompboiler_uren')  }},
      {{  states('sensor.warmtepomp_uren')}}],
    "set_def_constant":[true, true, true, true, true],
    "pv_power_forecast": {{
        [states('sensor.huidige_opbrengst')|int(0)] +
        state_attr('sensor.pv_power_forecast_list', 'list')[:state_attr('sensor.real_cost_forecast_list', 'length')]}},
    "prod_price_forecast": {{ 
        [state_attr('sensor.prod_price_forecast_list', 'extra') | float] +
        state_attr('sensor.prod_price_forecast_list', 'list')[:state_attr('sensor.real_cost_forecast_list', 'length')]}},
    "load_cost_forecast": {{ 
        [states('sensor.nordpool_kwh_be_eur') | float] +
        state_attr('sensor.real_cost_forecast_list', 'list')[:state_attr('sensor.real_cost_forecast_list', 'length')]}},
    "prediction_horizon": {{ state_attr('sensor.real_cost_forecast_list', 'length') + 1 }},
    "alpha": 1,
    "beta": 0,
    "num_def_loads": 5,
    "P_deferrable_nom": [2000, 2000, 1700, 1100, 2000],
    "treat_def_as_semi_cont": [1, 1, 1, 1, 1]
    }' http://localhost:5001/action/naive-mpc-optim

post_mpc_optim: >-
  curl -i -H 'Content-Type: application/json' -X POST -d '{
    "def_total_hours":[
      {{  states('sensor.wasmachien_uren')  }},
      {{  states('sensor.droogkast_uren')  }},
      {{  states('sensor.afwasmachien_uren')  }},
      {{  states('sensor.warmtepompboiler_uren')  }},
      {{  states('sensor.warmtepomp_uren')}}],
    "set_def_constant":[true, true, true, true, true],
    "pv_power_forecast": {{
        [states('sensor.huidige_opbrengst')|int(0)] +
        state_attr('sensor.pv_power_forecast_list', 'list')[:states('sensor.prediction_horizon') | int - 1]}},
    "prod_price_forecast": {{ 
        [state_attr('sensor.prod_price_forecast_list', 'extra') | float] +
        state_attr('sensor.prod_price_forecast_list', 'list')[:states('sensor.prediction_horizon') | int - 1]}},
    "load_cost_forecast": {{ 
<<<<<<< HEAD
        state_attr('sensor.cost_forecast_list', 'list')}},
    "prediction_horizon": {{ state_attr('sensor.cost_forecast_list', 'list') | length }},
=======
        state_attr('sensor.real_cost_forecast_list', 'list')}},
    "prediction_horizon": {{ states('sensor.prediction_horizon') | int }},
>>>>>>> 69d4d620
    "alpha": 1,
    "beta": 0
    }' http://localhost:5001/action/naive-mpc-optim

post_perfect_optim: >-
  curl -i -H 'Content-Type: application/json' -X POST -d '{
    "def_total_hours":[
      {{  states('sensor.wasmachien_uren')  }},
      {{  states('sensor.droogkast_uren')  }},
      {{  states('sensor.afwasmachien_uren')  }},
      {{  states('sensor.warmtepompboiler_uren')  }}],
    "set_def_constant":[true, true, true, false],
    "pv_power_forecast":{{  state_attr('sensor.pv_power_forecast_list', 'list')  }},
    "prediction_horizon":{{  states('sensor.pv_power_forecast_list_length') }}
    }' http://localhost:5001/action/perfect-optim

# forecast_model_fit_warmtepompboiler: >-
#   curl -i -H 'Content-Type: application/json' -X POST -d '{
#     "days_to_retrieve": 15,
#     "model_type": "warmtepomp_forecast",
#     "var_model": "sensor.warmtepompboiler_huidig_verbruik",
#     "sklearn_model": "KNeighborsRegressor",
#     "num_lags": 48,
#     "split_date_delta": '48h',
#     "perform_backtest": False
#     }' http://localhost:5001/action/forecast-model-fit

# forecast_model_predict_warmtepompboiler: >-
#   curl -i -H 'Content-Type: application/json' -X POST -d '{
#     "model_type": "warmtepomp_forecast",
#     "model_predict_publish": True,
#     "model_predict_entity_id": "sensor.p_warmtepompboiler_custom_model",
#     "model_predict_unit_of_measurement": "W",
#     "model_predict_friendly_name": "Warmtepompboiler custom model"
#     }' http://localhost:5001/action/forecast-model-predict

# forecast_model_tune_warmtepompboiler: >-
#   curl -i -H 'Content-Type: application/json' -X POST -d '{
#     "days_to_retrieve": 2,
#     "model_type": "warmtepompboiler",
#     "var_model": "sensor.warmtepompboiler_huidig_verbruik",
#     "sklearn_model": "KNeighborsRegressor",
#     "num_lags": 48,
#     "split_date_delta": '48h',
#     "perform_backtest": False
#     }' http://localhost:5001/action/forecast-model-tune

forecast_model_fit_load_zonder_wp: >-
  curl -i -H 'Content-Type: application/json' -X POST -d '{
    "days_to_retrieve": 5,
    "model_type": "load_zonder_wp_forecast",
    "var_model": "sensor.huidig_verbruik_zonder_wp",
    "sklearn_model": "KNeighborsRegressor",
    "num_lags": 48,
    "split_date_delta": "48h",
    "perform_backtest": "True"
    }' http://localhost:5001/action/forecast-model-fit

forecast_model_predict_load_zonder_wp: >-
  curl -i -H 'Content-Type: application/json' -X POST -d '{
    "model_type": "load_zonder_wp_forecast",
    "var_model": "sensor.huidig_verbruik_zonder_wp",
    "days_to_retrieve": 5,
    "model_predict_publish": "True",
    "model_predict_entity_id": "sensor.emhass_load_zonder_wp_custom_model",
    "model_predict_unit_of_measurement": "W",
    "model_predict_friendly_name": "Load custom model"
    }' http://localhost:5001/action/forecast-model-predict

forecast_model_tune_load_zonder_wp: >-
  curl -i -H 'Content-Type: application/json' -X POST -d '{
    "model_type": "load_zonder_wp_forecast",
    "var_model": "sensor.huidig_verbruik_zonder_wp",
    "days_to_retrieve": 5
    }' http://192.168.79.54:5001/action/forecast-model-tune<|MERGE_RESOLUTION|>--- conflicted
+++ resolved
@@ -63,13 +63,8 @@
         [state_attr('sensor.prod_price_forecast_list', 'extra') | float] +
         state_attr('sensor.prod_price_forecast_list', 'list')[:states('sensor.prediction_horizon') | int - 1]}},
     "load_cost_forecast": {{ 
-<<<<<<< HEAD
         state_attr('sensor.cost_forecast_list', 'list')}},
-    "prediction_horizon": {{ state_attr('sensor.cost_forecast_list', 'list') | length }},
-=======
-        state_attr('sensor.real_cost_forecast_list', 'list')}},
     "prediction_horizon": {{ states('sensor.prediction_horizon') | int }},
->>>>>>> 69d4d620
     "alpha": 1,
     "beta": 0
     }' http://localhost:5001/action/naive-mpc-optim
