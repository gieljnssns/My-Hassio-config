alarm_sound:
  # nog aan te passen
  sequence:
<<<<<<< HEAD
=======
    # - service: mass.queue_command
    #   data:
    #     command: snapshot_create
    #   target:
    #     entity_id: media_player.mass_keuken
    # - delay: "00:00:05"
    # - service: media_player.volume_set
    #   entity_id:
    #     - media_player.mass_keuken
    #   data:
    #     volume_level: 0.85
>>>>>>> 4b6478cc
    - service: media_player.play_media
      target:
        entity_id: media_player.mass_keuken
      data:
        media_content_id: http://192.168.79.54:8123/local/sounds/Countdown.mp3
        media_content_type: "music"
        announce: true
        extra:
          volume: 85
    - delay: "00:00:05"
    - service: media_player.play_media
      target:
        entity_id: media_player.mass_keuken
      data:
        media_content_id: http://192.168.79.54:8123/local/sounds/Siren_Noise.mp3
        media_content_type: "music"
        announce: true
        extra:
          volume: 85
    - delay: "00:00:05"
    - service: media_player.play_media
      target:
        entity_id: media_player.mass_keuken
      data:
        media_content_id: http://192.168.79.54:8123/local/sounds/Siren_Noise.mp3
        media_content_type: "music"
        announce: true
        extra:
          volume: 85
    - delay: "00:00:05"
    - service: media_player.play_media
      target:
        entity_id: media_player.mass_keuken
      data:
        media_content_id: http://192.168.79.54:8123/local/sounds/Siren_Noise.mp3
        media_content_type: "music"
        announce: true
        extra:
          volume: 85
    - delay: "00:00:05"
    - service: media_player.play_media
      target:
        entity_id: media_player.mass_keuken
      data:
        media_content_id: http://192.168.79.54:8123/local/sounds/Siren_Noise.mp3
        media_content_type: "music"
        announce: true
        extra:
          volume: 85
    - delay: "00:00:05"
    - service: media_player.play_media
      target:
        entity_id: media_player.mass_keuken
      data:
        media_content_id: http://192.168.79.54:8123/local/sounds/Siren_Noise.mp3
        media_content_type: "music"
        announce: true
        extra:
          volume: 85
    # - delay: "00:00:09"
    # - service: mass.queue_command
    #   data:
    #     command: snapshot_restore
    #   target:
    #     entity_id: media_player.mass_keuken<|MERGE_RESOLUTION|>--- conflicted
+++ resolved
@@ -1,20 +1,6 @@
 alarm_sound:
   # nog aan te passen
   sequence:
-<<<<<<< HEAD
-=======
-    # - service: mass.queue_command
-    #   data:
-    #     command: snapshot_create
-    #   target:
-    #     entity_id: media_player.mass_keuken
-    # - delay: "00:00:05"
-    # - service: media_player.volume_set
-    #   entity_id:
-    #     - media_player.mass_keuken
-    #   data:
-    #     volume_level: 0.85
->>>>>>> 4b6478cc
     - service: media_player.play_media
       target:
         entity_id: media_player.mass_keuken
